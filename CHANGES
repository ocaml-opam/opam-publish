0.3.4:
<<<<<<< HEAD
* Update for github >= 2.2.0
* Add Travis CI tests.
=======
* Resolve issue with newer version of github 2.2.0
* Port to opam-lib 1.3.0
>>>>>>> 2976c157

0.3.3:
* Update for github >= 2.0.0

0.3.2:
* Add --msg argument to the 'submit' command

0.3.1:
* Guess the parameters when using github-hosted repos (use github archive from latest annotated tag)

0.3.0:
* Add two-factor authentication support
* Now requires github >= 1.0.0, opam-lib = 1.2.2
* Use the finer lint results from opam-lib
* Fix a terminal corruption bug from Ctrl-C at password prompt
* Improve GitHub API error reporting
* Fix GitHub token file permissions security vulnerability
* Fix GitHub token errors for revoked or unknowable (since 2015/04/20) tokens<|MERGE_RESOLUTION|>--- conflicted
+++ resolved
@@ -1,11 +1,7 @@
 0.3.4:
-<<<<<<< HEAD
-* Update for github >= 2.2.0
-* Add Travis CI tests.
-=======
 * Resolve issue with newer version of github 2.2.0
 * Port to opam-lib 1.3.0
->>>>>>> 2976c157
+* Add Travis CI tests.
 
 0.3.3:
 * Update for github >= 2.0.0
